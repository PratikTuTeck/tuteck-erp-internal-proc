<<<<<<< HEAD
import React, { useState, useEffect } from "react";
import { Plus, Search, Eye, Edit, CheckCircle } from "lucide-react";
import axios from "axios";
=======
import React, { useState } from "react";
import { Plus, Search, Eye, Edit, CheckCircle, FileText } from "lucide-react";
>>>>>>> f4d40bc0
import RaiseIndentModal from "./RaiseIndentModal";
import ViewIndentModal from "./ViewIndentModal";
import ApproveIndentModal from "./ApproveIndentModal";

interface Indent {
  id: string;
  indentNumber: string;
  createdBy: string;
  requestedOn: string;
  warehouseName: string;
  expectedDate: string;
  approvedBy: string;
  approvedOn: string;
  status: "pending" | "approved" | "rejected";
<<<<<<< HEAD
  aggregateStatus?: string;
=======
  aggregateStatus: string; // Added this property
>>>>>>> f4d40bc0
  projectName: string;
  noOfItems: number;
  comment: string;
  items: Array<{
    hsnCode: string;
    itemCode: string;
    itemName: string;
    uom: string;
    requiredQty: number;
  }>;
}

const IndentManagement: React.FC = () => {
  const [showRaiseModal, setShowRaiseModal] = useState(false);
  const [showViewModal, setShowViewModal] = useState(false);
  const [showApproveModal, setShowApproveModal] = useState(false);
  const [selectedIndent, setSelectedIndent] = useState<Indent | null>(null);
  const [searchTerm, setSearchTerm] = useState("");
<<<<<<< HEAD
  const [indents, setIndents] = useState<Indent[]>([]);
  const [loading, setLoading] = useState(false);
  const [error, setError] = useState("");

  // Fetch indents when component mounts
  useEffect(() => {
    fetchIndents();
  }, []);

  const fetchIndents = async () => {
    setLoading(true);
    setError("");
    try {
      const response = await axios.get(
        `${import.meta.env.VITE_API_BASE_URL}/indent`
      );
      if (response.data.success) {
        // Transform API response to match UI interface
        const transformedIndents = (response.data.data || []).map(
          (apiIndent: any) => ({
            id: apiIndent.id,
            indentNumber: apiIndent.indent_number,
            createdBy: apiIndent.created_by || "System", // Default if not provided
            requestedOn: apiIndent.request_date
              ? new Date(apiIndent.request_date).toISOString().split("T")[0]
              : "",
            warehouseName: apiIndent.recieving_warehouse || "N/A",
            expectedDate: apiIndent.expected_date
              ? new Date(apiIndent.expected_date).toISOString().split("T")[0]
              : "",
            approvedBy: apiIndent.approved_by || "",
            approvedOn: apiIndent.approved_on
              ? new Date(apiIndent.approved_on).toISOString().split("T")[0]
              : "",
            status: apiIndent.status?.toLowerCase() || "pending",
            aggregateStatus: apiIndent.approval_status || "PENDING",
            projectName:
              apiIndent.association_type === "Lead"
                ? "Lead Project"
                : "Warehouse Project", // Default project name
            noOfItems: 0, // This would need to come from indent details API
            comment: apiIndent.comment || "",
            items: [], // This would need to come from indent details API
          })
        );
        setIndents(transformedIndents);
      } else {
        setError("Failed to fetch indents");
      }
    } catch (err) {
      console.error("Error fetching indents:", err);
      setError("Error fetching indents");
    } finally {
      setLoading(false);
    }
  };

  const handleIndentCreated = () => {
    // Refresh indents after creating a new one
    fetchIndents();
  };

  // Mock data for fallback (can be removed once API is integrated)
=======

  const indents: Indent[] = [
    {
      id: "1",
      indentNumber: "IND-001",
      createdBy: "John Doe",
      requestedOn: "2024-07-10",
      warehouseName: "Warehouse A",
      expectedDate: "2024-07-20",
      approvedBy: "Jane Doe",
      approvedOn: "2024-07-12",
      status: "approved",
      projectName: "Project Alpha",
      noOfItems: 3,
      comment: "Urgent requirement for construction",
      items: [
        {
          hsnCode: "7215",
          itemCode: "ITM-001",
          itemName: "Steel Rod",
          uom: "Kg",
          requiredQty: 100,
        },
        {
          hsnCode: "7216",
          itemCode: "ITM-002",
          itemName: "Steel Plate",
          uom: "Kg",
          requiredQty: 50,
        },
        {
          hsnCode: "7217",
          itemCode: "ITM-003",
          itemName: "Steel Wire",
          uom: "Meter",
          requiredQty: 200,
        },
      ],
      aggregateStatus: "partially_approved",
    },
    {
      id: "2",
      indentNumber: "IND-002",
      createdBy: "Alice Smith",
      requestedOn: "2024-07-11",
      warehouseName: "Warehouse B",
      expectedDate: "2024-07-25",
      approvedBy: "Bob Wilson",
      approvedOn: "2024-07-13",
      status: "approved",
      projectName: "Project Beta",
      noOfItems: 2,
      comment: "Regular maintenance supplies",
      items: [
        {
          hsnCode: "8301",
          itemCode: "ITM-004",
          itemName: "Bolt M12",
          uom: "Piece",
          requiredQty: 500,
        },
        {
          hsnCode: "8302",
          itemCode: "ITM-005",
          itemName: "Nut M12",
          uom: "Piece",
          requiredQty: 500,
        },
      ],
      aggregateStatus: "approved",
    },
    {
      id: "3",
      indentNumber: "IND-003",
      createdBy: "Mike Johnson",
      requestedOn: "2024-07-12",
      warehouseName: "Warehouse C",
      expectedDate: "2024-07-30",
      approvedBy: "",
      approvedOn: "",
      status: "pending",
      projectName: "Project Gamma",
      noOfItems: 1,
      comment: "New project requirement",
      items: [
        {
          hsnCode: "3901",
          itemCode: "ITM-006",
          itemName: "PVC Pipe",
          uom: "Meter",
          requiredQty: 100,
        },
      ],
      aggregateStatus: "pending",
    },
  ];
>>>>>>> f4d40bc0

  const getStatusColor = (status: string) => {
    switch (status) {
      case "approved":
        return "bg-green-100 text-green-800";
      case "pending":
        return "bg-yellow-100 text-yellow-800";
      case "rejected":
        return "bg-red-100 text-red-800";
      default:
        return "bg-gray-100 text-gray-800";
    }
  };

  const handleViewIndent = async (id: string) => {
    try {
      const response = await fetch(
        `${import.meta.env.VITE_API_BASE_URL}/indents/${id}`
      );
      if (!response.ok) {
        throw new Error("Failed to fetch indent details");
      }

      const apiData = await response.json();
      const mappedIndent = {
        id: apiData.data.id,
        indentNumber: apiData.data.indent_number,
        createdBy: apiData.data.created_by,
        requestedOn: apiData.data.request_date,
        warehouseName: apiData.data.recieving_warehouse || "N/A",
        expectedDate: apiData.data.expected_date,
        approvedBy: apiData.data.approved_by || "-",
        approvedOn: apiData.data.approved_on || "-",
        status: apiData.data.status,
        aggregateStatus: apiData.data.approval_status,
        projectName: apiData.data.association_type || "N/A",
        noOfItems: apiData.data.items.length,
        comment: apiData.data.comment,
        items: apiData.data.items.map((item: any) => ({
          hsnCode: item.hsn_code,
          itemCode: item.item_code,
          itemName: item.item_name,
          uom: item.uom_name,
          requiredQty: parseFloat(item.required_quantity),
        })),
      };

      setSelectedIndent(mappedIndent);
      setShowViewModal(true);
    } catch (error) {
      console.error("Error fetching indent details:", error);
      alert("Failed to fetch indent details. Please try again later.");
    }
  };

  const handleApproveIndent = (indent: Indent) => {
    setSelectedIndent(indent);
    setShowApproveModal(true);
  };

  const filteredIndents = indents.filter(
    (indent) =>
<<<<<<< HEAD
      (indent.indentNumber || "")
        .toLowerCase()
        .includes(searchTerm.toLowerCase()) ||
      (indent.status || "").toLowerCase().includes(searchTerm.toLowerCase()) ||
      (indent.createdBy || "").toLowerCase().includes(searchTerm.toLowerCase())
=======
      indent.indentNumber.toLowerCase().includes(searchTerm.toLowerCase()) ||
      indent.warehouseName.toLowerCase().includes(searchTerm.toLowerCase()) ||
      indent.status.toLowerCase().includes(searchTerm.toLowerCase()) ||
      indent.createdBy.toLowerCase().includes(searchTerm.toLowerCase())
>>>>>>> f4d40bc0
  );

  return (
    <div className="p-6 space-y-6">
      <div className="flex items-center justify-between">
        <div>
          <h1 className="text-3xl font-bold text-gray-900">Indent Dashboard</h1>
          <p className="text-gray-600 mt-1">Manage indents and approvals</p>
        </div>
      </div>

      {/* Top Bar */}
      <div className="bg-white rounded-lg border border-gray-200 p-6">
        <div className="flex items-center justify-between mb-6">
          <button
            onClick={() => setShowRaiseModal(true)}
            className="flex items-center space-x-2 px-4 py-2 bg-blue-600 text-white rounded-lg hover:bg-blue-700 transition-colors"
          >
            <Plus className="w-4 h-4" />
            <span>Raise Indent</span>
          </button>

          <div className="relative max-w-md">
            <Search className="absolute left-3 top-1/2 transform -translate-y-1/2 w-4 h-4 text-gray-400" />
            <input
              type="text"
              placeholder="Search Indents by number, status, created by..."
              value={searchTerm}
              onChange={(e) => setSearchTerm(e.target.value)}
              className="pl-10 pr-4 py-2 w-80 border border-gray-300 rounded-lg focus:outline-none focus:ring-2 focus:ring-blue-500"
            />
          </div>
        </div>

        {/* Loading State */}
        {loading && (
          <div className="flex justify-center items-center py-8">
            <div className="text-gray-600">Loading indents...</div>
          </div>
        )}

        {/* Error State */}
        {error && !loading && (
          <div className="flex justify-center items-center py-8">
            <div className="text-red-600">{error}</div>
          </div>
        )}

        {/* Indent List Table */}
<<<<<<< HEAD
        {!loading && !error && (
          <div className="overflow-x-auto">
            <table className="w-full">
              <thead className="bg-gray-50 border-b border-gray-200">
                <tr>
                  <th className="text-left py-3 px-4 font-medium text-gray-900">
                    Indent Number
                  </th>
                  <th className="text-left py-3 px-4 font-medium text-gray-900">
                    Created By
                  </th>
                  <th className="text-left py-3 px-4 font-medium text-gray-900">
                    Requested On
                  </th>
                  <th className="text-left py-3 px-4 font-medium text-gray-900">
                    Expected Date
                  </th>
                  <th className="text-left py-3 px-4 font-medium text-gray-900">
                    Approved By
                  </th>
                  <th className="text-left py-3 px-4 font-medium text-gray-900">
                    Approved On
                  </th>
                  <th className="text-left py-3 px-4 font-medium text-gray-900">
                    Status
                  </th>
                  <th className="text-center py-3 px-4 font-medium text-gray-900">
                    Actions
                  </th>
                </tr>
              </thead>
              <tbody>
                {filteredIndents.map((indent) => (
                  <tr
                    key={indent.id}
                    className="border-b border-gray-200 hover:bg-gray-50"
                  >
                    <td className="py-4 px-4 font-medium text-gray-900">
                      {indent.indentNumber}
                    </td>
                    <td className="py-4 px-4 text-gray-600">
                      {indent.createdBy}
                    </td>
                    <td className="py-4 px-4 text-gray-600">
                      {indent.requestedOn}
                    </td>
                    <td className="py-4 px-4 text-gray-600">
                      {indent.expectedDate}
                    </td>
                    <td className="py-4 px-4 text-gray-600">
                      {indent.approvedBy || "-"}
                    </td>
                    <td className="py-4 px-4 text-gray-600">
                      {indent.approvedOn || "-"}
                    </td>
                    <td className="py-4 px-4">
                      <span
                        className={`px-2 py-1 rounded-full text-xs font-medium ${getStatusColor(
                          indent.status
                        )}`}
                      >
                        {indent.status.charAt(0).toUpperCase() +
                          indent.status.slice(1)}
                      </span>
                    </td>
                    <td className="py-4 px-4">
                      <div className="flex items-center justify-center space-x-2">
                        <button
                          onClick={() => handleViewIndent(indent)}
                          className="p-1 text-blue-600 hover:text-blue-800 transition-colors"
                          title="View"
=======
        <div className="overflow-x-auto">
          <table className="w-full">
            <thead className="bg-gray-50 border-b border-gray-200">
              <tr>
                <th className="text-left py-3 px-4 font-medium text-gray-900">
                  Indent Number
                </th>
                <th className="text-left py-3 px-4 font-medium text-gray-900">
                  Created By
                </th>
                <th className="text-left py-3 px-4 font-medium text-gray-900">
                  Requested On
                </th>
                <th className="text-left py-3 px-4 font-medium text-gray-900">
                  Warehouse Name
                </th>
                <th className="text-left py-3 px-4 font-medium text-gray-900">
                  Expected Date
                </th>
                <th className="text-left py-3 px-4 font-medium text-gray-900">
                  Approved By
                </th>
                <th className="text-left py-3 px-4 font-medium text-gray-900">
                  Approved On
                </th>
                <th className="text-left py-3 px-4 font-medium text-gray-900">
                  Status
                </th>
                <th className="text-center py-3 px-4 font-medium text-gray-900">
                  Actions
                </th>
              </tr>
            </thead>
            <tbody>
              {filteredIndents.map((indent) => (
                <tr
                  key={indent.id}
                  className="border-b border-gray-200 hover:bg-gray-50"
                >
                  <td className="py-4 px-4 font-medium text-gray-900">
                    {indent.indentNumber}
                  </td>
                  <td className="py-4 px-4 text-gray-600">
                    {indent.createdBy}
                  </td>
                  <td className="py-4 px-4 text-gray-600">
                    {indent.requestedOn}
                  </td>
                  <td className="py-4 px-4 text-gray-600">
                    {indent.warehouseName}
                  </td>
                  <td className="py-4 px-4 text-gray-600">
                    {indent.expectedDate}
                  </td>
                  <td className="py-4 px-4 text-gray-600">
                    {indent.approvedBy || "-"}
                  </td>
                  <td className="py-4 px-4 text-gray-600">
                    {indent.approvedOn || "-"}
                  </td>
                  <td className="py-4 px-4">
                    <span
                      className={`px-2 py-1 rounded-full text-xs font-medium ${getStatusColor(
                        indent.status
                      )}`}
                    >
                      {indent.status.charAt(0).toUpperCase() +
                        indent.status.slice(1)}
                    </span>
                  </td>
                  <td className="py-4 px-4">
                    <div className="flex items-center justify-center space-x-2">
                      <button
                        onClick={() => handleViewIndent(indent.id)}
                        className="p-1 text-blue-600 hover:text-blue-800 transition-colors"
                        title="View"
                      >
                        <Eye className="w-4 h-4" />
                      </button>
                      <button
                        className="p-1 text-gray-600 hover:text-gray-800 transition-colors"
                        title="Edit"
                      >
                        <Edit className="w-4 h-4" />
                      </button>
                      {indent.status === "pending" && (
                        <button
                          onClick={() => handleApproveIndent(indent)}
                          className="p-1 text-green-600 hover:text-green-800 transition-colors"
                          title="Approve"
>>>>>>> f4d40bc0
                        >
                          <Eye className="w-4 h-4" />
                        </button>
<<<<<<< HEAD
                        <button
                          className="p-1 text-gray-600 hover:text-gray-800 transition-colors"
                          title="Edit"
                        >
                          <Edit className="w-4 h-4" />
                        </button>
                        {indent.status === "pending" && (
                          <button
                            onClick={() => handleApproveIndent(indent)}
                            className="p-1 text-green-600 hover:text-green-800 transition-colors"
                            title="Approve"
                          >
                            <CheckCircle className="w-4 h-4" />
                          </button>
                        )}
                      </div>
                    </td>
                  </tr>
                ))}
              </tbody>
            </table>
          </div>
        )}
=======
                      )}
                      {/* <button 
                        className="p-1 text-purple-600 hover:text-purple-800 transition-colors"
                        title="RFQ"
                      >
                        <FileText className="w-4 h-4" />
                      </button> */}
                    </div>
                  </td>
                </tr>
              ))}
            </tbody>
          </table>
        </div>
>>>>>>> f4d40bc0
      </div>

      {/* Modals */}
      {showRaiseModal && (
        <RaiseIndentModal
          isOpen={showRaiseModal}
          onClose={() => setShowRaiseModal(false)}
<<<<<<< HEAD
          onIndentCreated={handleIndentCreated}
=======
>>>>>>> f4d40bc0
        />
      )}

      {showViewModal && selectedIndent && (
        <ViewIndentModal
          isOpen={showViewModal}
          onClose={() => {
            setShowViewModal(false);
            setSelectedIndent(null);
          }}
          indent={{
            ...selectedIndent,
            aggregateStatus: selectedIndent.aggregateStatus || "N/A",
          }}
        />
      )}

      {showApproveModal && selectedIndent && (
        <ApproveIndentModal
          isOpen={showApproveModal}
          onClose={() => {
            setShowApproveModal(false);
            setSelectedIndent(null);
          }}
          indent={{
            ...selectedIndent,
            aggregateStatus: selectedIndent.aggregateStatus || "N/A",
          }}
        />
      )}
    </div>
  );
};

export default IndentManagement;<|MERGE_RESOLUTION|>--- conflicted
+++ resolved
@@ -1,11 +1,7 @@
-<<<<<<< HEAD
 import React, { useState, useEffect } from "react";
 import { Plus, Search, Eye, Edit, CheckCircle } from "lucide-react";
 import axios from "axios";
-=======
-import React, { useState } from "react";
-import { Plus, Search, Eye, Edit, CheckCircle, FileText } from "lucide-react";
->>>>>>> f4d40bc0
+
 import RaiseIndentModal from "./RaiseIndentModal";
 import ViewIndentModal from "./ViewIndentModal";
 import ApproveIndentModal from "./ApproveIndentModal";
@@ -20,11 +16,7 @@
   approvedBy: string;
   approvedOn: string;
   status: "pending" | "approved" | "rejected";
-<<<<<<< HEAD
   aggregateStatus?: string;
-=======
-  aggregateStatus: string; // Added this property
->>>>>>> f4d40bc0
   projectName: string;
   noOfItems: number;
   comment: string;
@@ -43,7 +35,6 @@
   const [showApproveModal, setShowApproveModal] = useState(false);
   const [selectedIndent, setSelectedIndent] = useState<Indent | null>(null);
   const [searchTerm, setSearchTerm] = useState("");
-<<<<<<< HEAD
   const [indents, setIndents] = useState<Indent[]>([]);
   const [loading, setLoading] = useState(false);
   const [error, setError] = useState("");
@@ -106,105 +97,7 @@
     fetchIndents();
   };
 
-  // Mock data for fallback (can be removed once API is integrated)
-=======
-
-  const indents: Indent[] = [
-    {
-      id: "1",
-      indentNumber: "IND-001",
-      createdBy: "John Doe",
-      requestedOn: "2024-07-10",
-      warehouseName: "Warehouse A",
-      expectedDate: "2024-07-20",
-      approvedBy: "Jane Doe",
-      approvedOn: "2024-07-12",
-      status: "approved",
-      projectName: "Project Alpha",
-      noOfItems: 3,
-      comment: "Urgent requirement for construction",
-      items: [
-        {
-          hsnCode: "7215",
-          itemCode: "ITM-001",
-          itemName: "Steel Rod",
-          uom: "Kg",
-          requiredQty: 100,
-        },
-        {
-          hsnCode: "7216",
-          itemCode: "ITM-002",
-          itemName: "Steel Plate",
-          uom: "Kg",
-          requiredQty: 50,
-        },
-        {
-          hsnCode: "7217",
-          itemCode: "ITM-003",
-          itemName: "Steel Wire",
-          uom: "Meter",
-          requiredQty: 200,
-        },
-      ],
-      aggregateStatus: "partially_approved",
-    },
-    {
-      id: "2",
-      indentNumber: "IND-002",
-      createdBy: "Alice Smith",
-      requestedOn: "2024-07-11",
-      warehouseName: "Warehouse B",
-      expectedDate: "2024-07-25",
-      approvedBy: "Bob Wilson",
-      approvedOn: "2024-07-13",
-      status: "approved",
-      projectName: "Project Beta",
-      noOfItems: 2,
-      comment: "Regular maintenance supplies",
-      items: [
-        {
-          hsnCode: "8301",
-          itemCode: "ITM-004",
-          itemName: "Bolt M12",
-          uom: "Piece",
-          requiredQty: 500,
-        },
-        {
-          hsnCode: "8302",
-          itemCode: "ITM-005",
-          itemName: "Nut M12",
-          uom: "Piece",
-          requiredQty: 500,
-        },
-      ],
-      aggregateStatus: "approved",
-    },
-    {
-      id: "3",
-      indentNumber: "IND-003",
-      createdBy: "Mike Johnson",
-      requestedOn: "2024-07-12",
-      warehouseName: "Warehouse C",
-      expectedDate: "2024-07-30",
-      approvedBy: "",
-      approvedOn: "",
-      status: "pending",
-      projectName: "Project Gamma",
-      noOfItems: 1,
-      comment: "New project requirement",
-      items: [
-        {
-          hsnCode: "3901",
-          itemCode: "ITM-006",
-          itemName: "PVC Pipe",
-          uom: "Meter",
-          requiredQty: 100,
-        },
-      ],
-      aggregateStatus: "pending",
-    },
-  ];
->>>>>>> f4d40bc0
+
 
   const getStatusColor = (status: string) => {
     switch (status) {
@@ -267,18 +160,11 @@
 
   const filteredIndents = indents.filter(
     (indent) =>
-<<<<<<< HEAD
       (indent.indentNumber || "")
         .toLowerCase()
         .includes(searchTerm.toLowerCase()) ||
       (indent.status || "").toLowerCase().includes(searchTerm.toLowerCase()) ||
       (indent.createdBy || "").toLowerCase().includes(searchTerm.toLowerCase())
-=======
-      indent.indentNumber.toLowerCase().includes(searchTerm.toLowerCase()) ||
-      indent.warehouseName.toLowerCase().includes(searchTerm.toLowerCase()) ||
-      indent.status.toLowerCase().includes(searchTerm.toLowerCase()) ||
-      indent.createdBy.toLowerCase().includes(searchTerm.toLowerCase())
->>>>>>> f4d40bc0
   );
 
   return (
@@ -328,7 +214,6 @@
         )}
 
         {/* Indent List Table */}
-<<<<<<< HEAD
         {!loading && !error && (
           <div className="overflow-x-auto">
             <table className="w-full">
@@ -400,102 +285,10 @@
                           onClick={() => handleViewIndent(indent)}
                           className="p-1 text-blue-600 hover:text-blue-800 transition-colors"
                           title="View"
-=======
-        <div className="overflow-x-auto">
-          <table className="w-full">
-            <thead className="bg-gray-50 border-b border-gray-200">
-              <tr>
-                <th className="text-left py-3 px-4 font-medium text-gray-900">
-                  Indent Number
-                </th>
-                <th className="text-left py-3 px-4 font-medium text-gray-900">
-                  Created By
-                </th>
-                <th className="text-left py-3 px-4 font-medium text-gray-900">
-                  Requested On
-                </th>
-                <th className="text-left py-3 px-4 font-medium text-gray-900">
-                  Warehouse Name
-                </th>
-                <th className="text-left py-3 px-4 font-medium text-gray-900">
-                  Expected Date
-                </th>
-                <th className="text-left py-3 px-4 font-medium text-gray-900">
-                  Approved By
-                </th>
-                <th className="text-left py-3 px-4 font-medium text-gray-900">
-                  Approved On
-                </th>
-                <th className="text-left py-3 px-4 font-medium text-gray-900">
-                  Status
-                </th>
-                <th className="text-center py-3 px-4 font-medium text-gray-900">
-                  Actions
-                </th>
-              </tr>
-            </thead>
-            <tbody>
-              {filteredIndents.map((indent) => (
-                <tr
-                  key={indent.id}
-                  className="border-b border-gray-200 hover:bg-gray-50"
-                >
-                  <td className="py-4 px-4 font-medium text-gray-900">
-                    {indent.indentNumber}
-                  </td>
-                  <td className="py-4 px-4 text-gray-600">
-                    {indent.createdBy}
-                  </td>
-                  <td className="py-4 px-4 text-gray-600">
-                    {indent.requestedOn}
-                  </td>
-                  <td className="py-4 px-4 text-gray-600">
-                    {indent.warehouseName}
-                  </td>
-                  <td className="py-4 px-4 text-gray-600">
-                    {indent.expectedDate}
-                  </td>
-                  <td className="py-4 px-4 text-gray-600">
-                    {indent.approvedBy || "-"}
-                  </td>
-                  <td className="py-4 px-4 text-gray-600">
-                    {indent.approvedOn || "-"}
-                  </td>
-                  <td className="py-4 px-4">
-                    <span
-                      className={`px-2 py-1 rounded-full text-xs font-medium ${getStatusColor(
-                        indent.status
-                      )}`}
-                    >
-                      {indent.status.charAt(0).toUpperCase() +
-                        indent.status.slice(1)}
-                    </span>
-                  </td>
-                  <td className="py-4 px-4">
-                    <div className="flex items-center justify-center space-x-2">
-                      <button
-                        onClick={() => handleViewIndent(indent.id)}
-                        className="p-1 text-blue-600 hover:text-blue-800 transition-colors"
-                        title="View"
-                      >
-                        <Eye className="w-4 h-4" />
-                      </button>
-                      <button
-                        className="p-1 text-gray-600 hover:text-gray-800 transition-colors"
-                        title="Edit"
-                      >
-                        <Edit className="w-4 h-4" />
-                      </button>
-                      {indent.status === "pending" && (
-                        <button
-                          onClick={() => handleApproveIndent(indent)}
-                          className="p-1 text-green-600 hover:text-green-800 transition-colors"
-                          title="Approve"
->>>>>>> f4d40bc0
+
                         >
                           <Eye className="w-4 h-4" />
                         </button>
-<<<<<<< HEAD
                         <button
                           className="p-1 text-gray-600 hover:text-gray-800 transition-colors"
                           title="Edit"
@@ -519,22 +312,7 @@
             </table>
           </div>
         )}
-=======
-                      )}
-                      {/* <button 
-                        className="p-1 text-purple-600 hover:text-purple-800 transition-colors"
-                        title="RFQ"
-                      >
-                        <FileText className="w-4 h-4" />
-                      </button> */}
-                    </div>
-                  </td>
-                </tr>
-              ))}
-            </tbody>
-          </table>
-        </div>
->>>>>>> f4d40bc0
+
       </div>
 
       {/* Modals */}
@@ -542,10 +320,7 @@
         <RaiseIndentModal
           isOpen={showRaiseModal}
           onClose={() => setShowRaiseModal(false)}
-<<<<<<< HEAD
           onIndentCreated={handleIndentCreated}
-=======
->>>>>>> f4d40bc0
         />
       )}
 
